--- conflicted
+++ resolved
@@ -1,13 +1,8 @@
 # Inversion Symmetry-aware Directional PaiNN (ISD-PaiNN)
+[![DOI](https://zenodo.org/badge/744791559.svg)](https://zenodo.org/doi/10.5281/zenodo.10554764)
 
-<<<<<<< HEAD
 The Inversion Symmetry-aware Directional PaiNN (ISD-PaiNN) is a machine learning model for predicting physical properties based on molecular graphs and their orientations. This model extends the Polarizable Atom Interaction Neural Network (PaiNN) by introducing an orientation vector as an additional input and making several other modifications to enhance the model’s ability to regress physical properties. 
 
-=======
-[![DOI](https://zenodo.org/badge/744791559.svg)](https://zenodo.org/doi/10.5281/zenodo.10554764)
-
-## Description
->>>>>>> ffc25855
 This model is proposed in a paper
 [Open Review: iSFsLFsGYX](https://openreview.net/forum?id=iSFsLFsGYX), which was accepted in [AI for 
 Accelerated Materials Design(AI4Mat) - NeurIPS 2023](https://sites.google.com/view/ai4mat/home) as a spot-light talk.
